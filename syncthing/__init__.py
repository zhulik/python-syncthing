--- conflicted
+++ resolved
@@ -25,11 +25,7 @@
 from collections import namedtuple
 
 import requests
-<<<<<<< HEAD
 from dateutil.parser import parse as parse_datetime
-from six import string_types
-=======
->>>>>>> 6c7d2d67
 from requests.exceptions import ConnectionError, ConnectTimeout
 
 PY2 = sys.version_info[0] < 3
